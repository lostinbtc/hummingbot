--- conflicted
+++ resolved
@@ -1012,17 +1012,11 @@
                         )
                     except Exception:
                         continue
-<<<<<<< HEAD
-                    if client_order_id is not None:
-                        order_id_set.remove(client_order_id)
-                        successful_cancellations.append(CancellationResult(client_order_id, True))
-        except asyncio.CancelledError:
-            raise
-=======
                     if canceling_order_id is not None:
                         canceling_id_set.remove(canceling_order_id)
                         sent_cancellations.append(CancellationResult(canceling_order_id, True))
->>>>>>> 185ba530
+        except asyncio.CancelledError:
+            raise
         except Exception:
             self.logger().network(
                 "Unexpected error cancelling outdated orders.",
